--- conflicted
+++ resolved
@@ -1,20 +1,14 @@
-<<<<<<< HEAD
-# StackStorm community contributions
+# StackStorm Community Repo
 
 [![Build Status](https://travis-ci.org/StackStorm/st2contrib.svg?branch=master)](https://travis-ci.org/StackStorm/st2contrib)
-=======
-StackStorm Community Repo
-==================================
-
-Contents of this repository are comprise of integrations and automations that are consumed by the [StackStorm automation platform](http://www.stackstorm.com/product/). 
-
-* Get [StackStorm](http://www.stackstorm.com/start-now/). 
-* Explore community portal at [stackstorm.com/community](http://www.stackstorm.com/community). 
-* Read the docs to learn how to use integration packs with StackStorm at [docs.stackstorm.com](http://docs.stackstorm.com/packs.html).
->>>>>>> 5a37255f
 
 Contents of this repository are comprise of integrations and automations that
-are consumed by the StackStorm automation platform.
+are consumed by the [StackStorm automation platform](http://www.stackstorm.com/product/).
+
+* Get [StackStorm](http://www.stackstorm.com/start-now/).
+* Explore community portal at [stackstorm.com/community](http://www.stackstorm.com/community).
+* Read the docs to learn how to use integration packs with StackStorm at
+  [docs.stackstorm.com](http://docs.stackstorm.com/packs.html).
 
 ## Packs
 
@@ -32,8 +26,7 @@
 the LICENSE file, or at
 [http://www.apache.org/licenses/LICENSE-2.0](http://www.apache.org/licenses/LICENSE-2.0)
 
-<<<<<<< HEAD
-User created packs and content which is not part of this project can be of any license.
-=======
-By contributing you agree that these contributions are your own (or approved by your employer) and you grant a full, complete, irrevocable copyright license to all users and developers of the project, present and future, pursuant to the license of the project.
->>>>>>> 5a37255f
+By contributing you agree that these contributions are your own (or approved by
+your employer) and you grant a full, complete, irrevocable copyright license to
+all users and developers of the project, present and future, pursuant to the
+license of the project.
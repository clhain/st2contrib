import argparse
import sys
import os
import subprocess
import select
import io


# Starts command in subprocess processing output as it appears.
def shell_out(command, env=None):
<<<<<<< HEAD
    env = os.environ.copy().update(env or {})
=======
    env = env or {}
    env = os.environ.copy().update(env)
>>>>>>> 89350295
    shell = False if isinstance(command, list) else True
    proc = subprocess.Popen(args=command, stdin=None, stdout=subprocess.PIPE,
                            stderr=subprocess.PIPE, env=env, shell=shell)
    while True:
        fdlist = [proc.stdout.fileno(), proc.stderr.fileno()]
        ios = select.select(fdlist, [], [])
        for fd in ios[0]:
            if fd == proc.stdout.fileno():
                sys.stdout.write(proc.stdout.read(io.DEFAULT_BUFFER_SIZE))
            else:
                sys.stderr.write(proc.stderr.read(io.DEFAULT_BUFFER_SIZE))

        if proc.poll() is not None:
            break
    return proc.returncode


class CmdlineParser(object):
    def __init__(self, parser_options):
        '''
        Initialize argument parser with argument triplets as the following:
            [
                ('-j', '--attributes', {}),
                ...
                ('-W', '--why_run', {'action': 'store_true'}),
            ]
        '''
        self.parser = argparse.ArgumentParser()
        self._keyname = {}
        for k, lg, kwargs in parser_options:
            self.parser.add_argument(k, lg, **kwargs)
            self._keyname[lg.lstrip('-')] = k

<<<<<<< HEAD

    def parse(self, argv=None):
        return vars( self.parser.parse_args(argv) )


    def short_arglist(self, kwargs=None):
        return self._arg_list(kwargs or self.parse(), short=True)


    def long_arglist(self, kwargs=None):
        return self._arg_list(kwargs or self.parse(), short=False)

=======
    def parse(self, argv=None):
        argv = argv or sys.argv
        return vars(self.parser.parse_args(args=argv))

    def short_arglist(self, kwargs=None):
        kwargs = kwargs or {}
        return self._arg_list(self.parse(), short=True)

    def long_arglist(self, kwargs=None):
        kwargs = kwargs or {}
        return self._arg_list(self.parse(), short=False)
>>>>>>> 89350295

    def _arg_list(self, kwargs, short=None):
        '''
        Returns list of command line arguments with short or long key names.
        '''
        cmd = []
        for n, v in (self.parse()).items():
            if not v:
                continue
            k = self._keyname[n] if short else n
            # We handle switch in case value is True
            cmd += [k] if v is True else [k, v]
        return cmd<|MERGE_RESOLUTION|>--- conflicted
+++ resolved
@@ -8,12 +8,7 @@
 
 # Starts command in subprocess processing output as it appears.
 def shell_out(command, env=None):
-<<<<<<< HEAD
     env = os.environ.copy().update(env or {})
-=======
-    env = env or {}
-    env = os.environ.copy().update(env)
->>>>>>> 89350295
     shell = False if isinstance(command, list) else True
     proc = subprocess.Popen(args=command, stdin=None, stdout=subprocess.PIPE,
                             stderr=subprocess.PIPE, env=env, shell=shell)
@@ -47,10 +42,9 @@
             self.parser.add_argument(k, lg, **kwargs)
             self._keyname[lg.lstrip('-')] = k
 
-<<<<<<< HEAD
 
     def parse(self, argv=None):
-        return vars( self.parser.parse_args(argv) )
+        return vars(self.parser.parse_args(argv))
 
 
     def short_arglist(self, kwargs=None):
@@ -60,19 +54,6 @@
     def long_arglist(self, kwargs=None):
         return self._arg_list(kwargs or self.parse(), short=False)
 
-=======
-    def parse(self, argv=None):
-        argv = argv or sys.argv
-        return vars(self.parser.parse_args(args=argv))
-
-    def short_arglist(self, kwargs=None):
-        kwargs = kwargs or {}
-        return self._arg_list(self.parse(), short=True)
-
-    def long_arglist(self, kwargs=None):
-        kwargs = kwargs or {}
-        return self._arg_list(self.parse(), short=False)
->>>>>>> 89350295
 
     def _arg_list(self, kwargs, short=None):
         '''

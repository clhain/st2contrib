--- conflicted
+++ resolved
@@ -5,10 +5,6 @@
 keywords:
   - git
   - scm
-<<<<<<< HEAD
-version : 0.2.1
-=======
-version : 0.2.0
->>>>>>> 12ec7136
+version : 0.3.0
 author : StackStorm, Inc.
 email : info@stackstorm.com
--- conflicted
+++ resolved
@@ -26,14 +26,7 @@
             st2 run salt.local module=test.ping matches='web*'
             st2 run salt.local module=test.ping expr_form=grain target='os:Ubuntu'
         '''
-<<<<<<< HEAD
-        self.generate_package('local', cmd=module, target=target, expr_form=expr_form)
-=======
-        # TODO: This is broken, fix it. I temporary disabled it to avoid pylint
-        # failure.
-        # Also "args" and "kwargs" action parameters are unused?
-        # self.generate_package(cmd=cmd)
->>>>>>> d8f340de
+        self.generate_package('local', cmd=module, target=target, expr_form=expr_form, data=kwargs)
         request = self.generate_request()
         request.prepare_body(json.dumps(self.data), None)
         resp = Session().send(request, verify=True)

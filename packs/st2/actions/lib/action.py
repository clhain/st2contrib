--- conflicted
+++ resolved
@@ -22,19 +22,15 @@
     def _get_client(self):
         base_url, api_url, auth_url = self._get_st2_urls()
         token = self._get_auth_token()
-<<<<<<< HEAD
         cacert = self._get_cacert()
 
         client_kwargs = {}
         if cacert:
             client_kwargs['cacert'] = cacert
 
-        return self._client(base_url=base_url, api_url=api_url, token=token,
+        return self._client(base_url=base_url, api_url=api_url,
+                            auth_url=auth_url, token=token,
                             **client_kwargs)
-=======
-        return self._client(base_url=base_url, api_url=api_url,
-                            auth_url=auth_url, token=token)
->>>>>>> 525240ab
 
     def _get_st2_urls(self):
         # First try to use base_url from config.

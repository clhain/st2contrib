---
<<<<<<< HEAD
base_url: ""

=======
api_url: ""
auth_url: ""
>>>>>>> 525240ab
# auth_token will expire per token_ttl specifed in stackstorm
# configuration and will require a refresh.
auth_token: ""

# If this setting is provided, server certertificate validation is performed.
# By default, client assumes self-signed cert and doesn't perform certificate
# validation.
# This value can either contain path to the CA_BUNDLE file with certificates
# of trusted CAs or "True" to use CAs from the system trust store. If not
# provided, no validation is performed.
cacert: ""<|MERGE_RESOLUTION|>--- conflicted
+++ resolved
@@ -1,11 +1,7 @@
 ---
-<<<<<<< HEAD
-base_url: ""
-
-=======
 api_url: ""
 auth_url: ""
->>>>>>> 525240ab
+
 # auth_token will expire per token_ttl specifed in stackstorm
 # configuration and will require a refresh.
 auth_token: ""
